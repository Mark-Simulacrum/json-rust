--- conflicted
+++ resolved
@@ -9,14 +9,11 @@
 
 [dependencies]
 itoa = "0.1"
-<<<<<<< HEAD
+dtoa = { git = "https://github.com/maciejhirsz/dtoa", branch = "master" }
 
 [dev-dependencies]
 serde = "*"
 serde_json = "*"
 serde_macros = "*"
 rustc-serialize = "*"
-num-traits = "*"
-=======
-dtoa = { git = "https://github.com/maciejhirsz/dtoa", branch = "master" }
->>>>>>> 093a4850
+num-traits = "*"